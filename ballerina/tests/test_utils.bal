// Copyright (c) 2025 WSO2 LLC. (http://www.wso2.org).
//
// WSO2 Inc. licenses this file to you under the Apache License,
// Version 2.0 (the "License"); you may not use this file except
// in compliance with the License.
// You may obtain a copy of the License at
//
// http://www.apache.org/licenses/LICENSE-2.0
//
// Unless required by applicable law or agreed to in writing,
// software distributed under the License is distributed on an
// "AS IS" BASIS, WITHOUT WARRANTIES OR CONDITIONS OF ANY
// KIND, either express or implied.  See the License for the
// specific language governing permissions and limitations
// under the License.

import ballerinax/azure.openai.chat;

isolated function getExpectedParameterSchema(string message) returns map<json> {
    if message.startsWith("Evaluate this") {
        return expectedParameterSchemaStringForRateBlog6;
    }

    if message.startsWith("Rate this blog") {
        return expectedParameterSchemaStringForRateBlog;
    }

    if message.startsWith("Please rate this blogs") {
        return expectedParameterSchemaStringForRateBlog5;
    }

    if message.startsWith("Please rate this blog") {
        return expectedParameterSchemaStringForRateBlog2;
    }

    if message.startsWith("What is") {
        return expectedParameterSchemaStringForRateBlog3;
    }

    if message.startsWith("Tell me") {
        return expectedParameterSchemaStringForRateBlog4;
    }

    if message.startsWith("How would you rate these text blogs") {
        return expectedParameterSchemaStringForRateBlog5;
    }

    if message.startsWith("How would you rate this text blog") {
        return expectedParameterSchemaStringForRateBlog2;
    }

    if message.startsWith("How would you rate this") {
        return expectedParameterSchemaStringForRateBlog;
    }

    if message.startsWith("Which country") {
        return expectedParamterSchemaStringForCountry;
    }

    if message.startsWith("Describe the following 2 images") {
        return expectedParameterSchemaStringForRateBlog7;
    }

    if message.startsWith("Please describe the following image and the doc") {
        return expectedParameterSchemaStringForRateBlog7;
    }

    if message.startsWith("Describe the following text document and image document") {
        return expectedParameterSchemaStringForRateBlog7;
    }

    if message.startsWith("What is the content in this document") {
        return expectedParameterSchemaStringForRateBlog7;
    }

    if message.startsWith("Describe the following image") {
        return expectedParameterSchemaStringForRateBlog8;
    }

    if message.startsWith("Describe the image") {
        return expectedParameterSchemaStringForRateBlog8;
    }

    if message.startsWith("Please describe the image") {
        return expectedParameterSchemaStringForRateBlog8;
    }

    if message.startsWith("Please describe the audio content. ") {
        return expectedParameterSchemaStringForRateBlog8;
    }

    if message.startsWith("Please describe the following audio contents.") {
        return expectedParameterSchemaStringForRateBlog7;
    }

    if message.startsWith("Who is a popular sportsperson") {
        return {
            "type": "object",
            "properties": {
                "result": {
                    "oneOf": [
                        {
                            "type": "object",
                            "required": ["firstName", "middleName", "lastName", "yearOfBirth", "sport"],
                            "properties": {
                                "firstName": {"type": "string"},
                                "middleName": {"oneOf": [{"type": "string"}, {"type": "null"}]},
                                "lastName": {"type": "string"},
                                "yearOfBirth": {"type": "integer"},
                                "sport": {"type": "string"}
                            }
                        },
                        {"type": "null"}
                    ]
                }
            }
        };
    }

    if message.startsWith("Give me a random joke about cricketers") {
        return expectedParameterSchemaForRecUnionBasicType;
    }

    if message.startsWith("Give me a random joke") {
        return {"type":"object","properties":{"result":{"anyOf":[{"type":"string"},{"type":"null"}]}}};
    }

    if message.startsWith("Name a random world class cricketer in India") {
        return expectedParameterSchemaForRecUnionNull;
    }

    if message.startsWith("Name 10 world class cricketers in India") {
        return expectedParameterSchemaForArrayOnly;
    }

    if message.startsWith("Name 10 world class cricketers as string") {
        return expectedParameterSchemaForArrayUnionBasicType;
    }

    if message.startsWith("Name top 10 world class cricketers") {
        return expectedParameterSchemaForArrayUnionRec;
    }

    if message.startsWith("Name a random world class cricketer") {
        return expectedParameterSchemaForArrayUnionRec;
    }

    if message.startsWith("Name 10 world class cricketers") {
        return expectedParamSchemaForArrayUnionNull;
    }

    return {};
}

isolated function getTheMockLLMResult(string message) returns string {
    if message.startsWith("Evaluate this") {
        return string `{"result": [9, 1]}`;
    }

    if message.startsWith("Rate this blog") {
        return "{\"result\": 4}";
    }

    if message.startsWith("Please rate this blogs") {
        return string `{"result": [${review}, ${review}]}`;
    }

    if message.startsWith("Please rate this blog") {
        return review;
    }

    if message.startsWith("What is") {
        return "{\"result\": 2}";
    }

    if message.startsWith("Tell me") {
        return "{\"result\": [{\"name\": \"Virat Kohli\", \"age\": 33}, {\"name\": \"Kane Williamson\", \"age\": 30}]}";
    }

    if message.startsWith("Which country") {
        return "{\"result\": \"Sri Lanka\"}";
    }

    if message.startsWith("Who is a popular sportsperson") {
        return "{\"result\": {\"firstName\": \"Simone\", \"middleName\": null, " +
            "\"lastName\": \"Biles\", \"yearOfBirth\": 1997, \"sport\": \"Gymnastics\"}}";
    }

    if message.startsWith("How would you rate these text blogs") {
        return string `{"result": [${review}, ${review}]}`;
    }

    if message.startsWith("How would you rate this text blog") {
        return review;
    }

    if message.startsWith("How would you rate this") {
        return "{\"result\": 4}";
    }

    if message.startsWith("Describe the following 2 images") {
        return "{\"result\": [\"This is a sample image description.\", \"This is a sample image description.\"]}";
    }

    if message.startsWith("Please describe the following image and the doc") {
        return "{\"result\": [\"This is a sample image description.\", \"This is a sample doc description.\"]}";
    }

    if message.startsWith("Describe the following text document and image document") {
        return "{\"result\": [\"This is a sample image description.\", \"This is a sample doc description.\"]}";
    }

    if message.startsWith("What is the content in this document") {
        return "{\"result\": [\"This is a sample image description.\"]}";
    }

    if message.startsWith("Describe the following image") {
        return "{\"result\": \"This is a sample image description.\"}";
    }

    if message.startsWith("Describe the image") {
        return "{\"result\": \"This is a sample image description.\"}";
    }

    if message.startsWith("Please describe the image") {
        return "{\"result\": \"This is a sample image description.\"}";
    }

    if message.startsWith("Please describe the audio content. ") {
        return "{\"result\": \"This is a sample audio description.\"}";
    }

    if message.startsWith("Please describe the following audio contents.") {
        return "{\"result\": [\"This is a sample audio description.\", \"This is a sample audio description.\"]}";
    }

    if message.startsWith("Name a random world class cricketer in India") {
        return "{\"result\": {\"name\": \"Sanga\"}}";
    }

    if message.startsWith("Name a random world class cricketer") {
        return "{\"result\": {\"name\": \"Sanga\"}}";
    }

    if message.startsWith("Name 10 world class cricketers") {
        return "{\"result\": [{\"name\": \"Virat Kohli\"}, {\"name\": \"Joe Root\"}, {\"name\": \"Steve Smith\"}, {\"name\": \"Kane Williamson\"}, {\"name\": \"Babar Azam\"}, {\"name\": \"Ben Stokes\"}, {\"name\": \"Jasprit Bumrah\"}, {\"name\": \"Pat Cummins\"}, {\"name\": \"Shaheen Afridi\"}, {\"name\": \"Rashid Khan\"}]}";
    }

    if message.startsWith("Name top 10 world class cricketers") {
        return "{\"result\": [{\"name\": \"Virat Kohli\"}, {\"name\": \"Joe Root\"}, {\"name\": \"Steve Smith\"}, {\"name\": \"Kane Williamson\"}, {\"name\": \"Babar Azam\"}, {\"name\": \"Ben Stokes\"}, {\"name\": \"Jasprit Bumrah\"}, {\"name\": \"Pat Cummins\"}, {\"name\": \"Shaheen Afridi\"}, {\"name\": \"Rashid Khan\"}]}";
    }

    if message.startsWith("Give me a random joke") {
        return "{\"result\": \"This is a random joke\"}";
    }

    return "INVALID";
}

isolated function getTestServiceResponse(string content) returns chat:CreateChatCompletionResponse =>
    {
    id: "test-id",
    'object: "chat.completion",
    created: 1234567890,
    model: "gpt-4o",
    choices: [
        {
            message: {
                tool_calls: [
                    {
                        id: "tool-call-id",
                        'type: "function",
                        'function: {
                            name: GET_RESULTS_TOOL,
                            arguments: getTheMockLLMResult(content)
                        }
                    }
                ]
            }
        }
    ]
};

isolated function getExpectedContentParts(string message) returns (map<anydata>)[] {
    if message.startsWith("Rate this blog") {
        return expectedContentPartsForRateBlog;
    }

    if message.startsWith("Evaluate this") {
        return expectedContentPartsForRateBlog10;
    }

    if message.startsWith("Please rate this blogs") {
        return expectedContentPartsForRateBlog7;
    }

    if message.startsWith("Please rate this blog") {
        return expectedContentPartsForRateBlog2;
    }

    if message.startsWith("What is") {
        return expectedContentPartsForRateBlog3;
    }

    if message.startsWith("Tell me") {
        return expectedContentPartsForRateBlog4;
    }

    if message.startsWith("How would you rate these text blogs") {
        return expectedContentPartsForRateBlog9;
    }

    if message.startsWith("How would you rate this text blog") {
        return expectedContentPartsForRateBlog8;
    }

    if message.startsWith("How would you rate this") {
        return expectedContentPartsForRateBlog5;
    }

    if message.startsWith("Which country") {
        return expectedContentPartsForCountry;
    }

    if message.startsWith("Who is a popular sportsperson") {
        return [
            {
                "type": "text",
                "text": string `Who is a popular sportsperson that was 
                    born in the decade starting from 1990 with Simone in 
                    their name?`
            }
        ];
    }

    if message.startsWith("Describe the following 2 images") {
        return [
            {"type": "text", "text": "Describe the following 2 images. "},
            {
                "type": "image_url",
                "image_url": {
                    "url": string `data:image/png;base64,${sampleBinaryStr}`
                }
            },
            {
                "type": "image_url",
                "image_url": {
                    "url": sampleImageUrl
                }
            },
            {"type": "text", "text": "."}
        ];
    }

    if message.startsWith("Please describe the following image and the doc") {
        return [
            {"type": "text", "text": "Please describe the following image and the doc. "},
            {
                "type": "image_url",
                "image_url": {
                    "url": string `data:image/png;base64,${sampleBinaryStr}`
                }
            },
            {
                "type": "text",
                "text": string `Title: ${blog1.title} Content: ${blog1.content}`
            },
            {"type": "text", "text": "."}
        ];
    }

    if message.startsWith("Describe the following text document and image document") {
        return [
            {"type": "text", "text": "Describe the following text document and image document. "},
            {
                "type": "image_url",
                "image_url": {
                    "url": string `data:image/png;base64,${sampleBinaryStr}`
                }
            },
            {
                "type": "text",
                "text": string `Title: ${blog1.title} Content: ${blog1.content}`
            }
        ];
    }

    if message.startsWith("Describe the following image") {
        return [
            {"type": "text", "text": "Describe the following image. "},
            {
                "type": "image_url",
                "image_url": {
                    "url": string `data:image/*;base64,${sampleBinaryStr}`
                }
            },
            {"type": "text", "text": "."}
        ];
    }

    if message.startsWith("Describe the image") {
        return [
            {"type": "text", "text": "Describe the image. "},
            {
                "type": "image_url",
                "image_url": {
                    "url": sampleImageUrl
                }
            },
            {"type": "text", "text": "."}
        ];
    }

    if message.startsWith("Please describe the image") {
        return [
            {"type": "text", "text": "Please describe the image. "},
            {
                "type": "image_url",
                "image_url": {
                    "url": "This-is-not-a-valid-url"
                }
            },
            {"type": "text", "text": "."}
        ];
    }

    if message.startsWith("Please describe the audio content. ") {
        return [
            {"type": "text", "text": "Please describe the audio content. "},
            {
                "type": "input_audio",
                "input_audio": {
                    "data": sampleBinaryStr,
                    "format": "mp3"
                }
            },
            {"type": "text", "text": "."}
        ];
    }

    if message.startsWith("Please describe the following audio contents.") {
        return [
            {"type": "text", "text": "Please describe the following audio contents. "},
            {
                "type": "input_audio",
                "input_audio": {
                    "data": sampleBinaryStr,
                    "format": "mp3"
                }
            },
            {
                "type": "input_audio",
                "input_audio": {
                    "data": sampleBinaryStr,
                    "format": "mp3"
                }
            },
            {"type": "text", "text": "."}
        ];
    }

<<<<<<< HEAD
    return [
        {
            "type": "text",
            "text": "INVALID"
        }
    ];
=======
    if message.startsWith("Name 10 world class cricketers in India") {
        return "Name 10 world class cricketers in India";
    }

    if message.startsWith("Name 10 world class cricketers as string") {
        return "Name 10 world class cricketers as string";
    }

    if message.startsWith("Name 10 world class cricketers") {
        return "Name 10 world class cricketers";
    }

    if message.startsWith("Name top 10 world class cricketers") {
        return "Name top 10 world class cricketers"; 
    }

    if message.startsWith("Name a random world class cricketer in India") {
        return "Name a random world class cricketer in India";
    }

    if message.startsWith("Name a random world class cricketer") {
        return "Name a random world class cricketer";
    }

    if message.startsWith("Give me a random joke about cricketers") {
        return "Give me a random joke about cricketers";
    }

    if message.startsWith("Give me a random joke") {
        return "Give me a random joke";
    }

    return "INVALID";
>>>>>>> 931b7c94
}<|MERGE_RESOLUTION|>--- conflicted
+++ resolved
@@ -459,46 +459,42 @@
         ];
     }
 
-<<<<<<< HEAD
+    if message.startsWith("Name 10 world class cricketers in India") {
+        return {'type: "text", "Name 10 world class cricketers in India"};
+    }
+
+    if message.startsWith("Name 10 world class cricketers as string") {
+        return {'type: "text", "Name 10 world class cricketers as string"};
+    }
+
+    if message.startsWith("Name 10 world class cricketers") {
+        return {'type: "text", "Name 10 world class cricketers"};
+    }
+
+    if message.startsWith("Name top 10 world class cricketers") {
+        return {'type: "text", "Name top 10 world class cricketers";} 
+    }
+
+    if message.startsWith("Name a random world class cricketer in India") {
+        return {'type: "text", "Name a random world class cricketer in India"};
+    }
+
+    if message.startsWith("Name a random world class cricketer") {
+        return {'type: "text", "Name a random world class cricketer"};
+    }
+
+    if message.startsWith("Give me a random joke about cricketers") {
+        return {'type: "text", "Give me a random joke about cricketers"};
+    }
+
+    if message.startsWith("Give me a random joke") {
+        return {'type: "text", "Give me a random joke"};
+    }
+
     return [
         {
             "type": "text",
             "text": "INVALID"
         }
     ];
-=======
-    if message.startsWith("Name 10 world class cricketers in India") {
-        return "Name 10 world class cricketers in India";
-    }
-
-    if message.startsWith("Name 10 world class cricketers as string") {
-        return "Name 10 world class cricketers as string";
-    }
-
-    if message.startsWith("Name 10 world class cricketers") {
-        return "Name 10 world class cricketers";
-    }
-
-    if message.startsWith("Name top 10 world class cricketers") {
-        return "Name top 10 world class cricketers"; 
-    }
-
-    if message.startsWith("Name a random world class cricketer in India") {
-        return "Name a random world class cricketer in India";
-    }
-
-    if message.startsWith("Name a random world class cricketer") {
-        return "Name a random world class cricketer";
-    }
-
-    if message.startsWith("Give me a random joke about cricketers") {
-        return "Give me a random joke about cricketers";
-    }
-
-    if message.startsWith("Give me a random joke") {
-        return "Give me a random joke";
-    }
-
-    return "INVALID";
->>>>>>> 931b7c94
 }